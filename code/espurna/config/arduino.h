//--------------------------------------------------------------------------------
// These settings are normally provided by PlatformIO
// Uncomment the appropiate line(s) to build from the Arduino IDE
//--------------------------------------------------------------------------------

//--------------------------------------------------------------------------------
// Hardware
//--------------------------------------------------------------------------------

//#define NODEMCU_LOLIN
//#define WEMOS_D1_MINI_RELAYSHIELD
//#define TINKERMAN_ESPURNA_H06
//#define TINKERMAN_ESPURNA_H08
//#define ITEAD_SONOFF_BASIC
//#define ITEAD_SONOFF_RF
//#define ITEAD_SONOFF_TH
//#define ITEAD_SONOFF_SV
//#define ITEAD_SLAMPHER
//#define ITEAD_S20
//#define ITEAD_SONOFF_TOUCH
//#define ITEAD_SONOFF_POW
//#define ITEAD_SONOFF_DUAL
//#define ITEAD_SONOFF_DUAL_R2
//#define ITEAD_SONOFF_4CH
//#define ITEAD_SONOFF_4CH_PRO
//#define ITEAD_1CH_INCHING
//#define ITEAD_MOTOR
//#define ITEAD_SONOFF_BNSZ01
//#define ITEAD_SONOFF_RFBRIDGE
//#define ITEAD_SONOFF_B1
//#define ITEAD_SONOFF_LED
//#define ITEAD_SONOFF_T1_1CH
//#define ITEAD_SONOFF_T1_2CH
//#define ITEAD_SONOFF_T1_3CH
//#define YJZK_SWITCH_2CH
//#define ELECTRODRAGON_WIFI_IOT
//#define WORKCHOICE_ECOPLUG
//#define AITHINKER_AI_LIGHT
//#define MAGICHOME_LED_CONTROLLER
//#define MAGICHOME_LED_CONTROLLER_20
//#define HUACANXING_H801
//#define HUACANXING_H802
//#define JANGOE_WIFI_RELAY_NC
//#define JANGOE_WIFI_RELAY_NO
//#define JORGEGARCIA_WIFI_RELAYS
//#define OPENENERGYMONITOR_MQTT_RELAY
//#define WION_50055
//#define EXS_WIFI_RELAY_V31
//#define GENERIC_V9261F
//#define GENERIC_ECH1560
//#define MANCAVEMADE_ESPLIVE
//#define INTERMITTECH_QUINLED
//#define ARILUX_AL_LC06
//#define ARILUX_E27
//#define XENON_SM_PW702U
//#define AUTHOMETION_LYT8266
//#define KMC_70011
//#define GENERIC_8CH
//#define ARILUX_AL_LC01
//#define ARILUX_AL_LC11
//#define ARILUX_AL_LC02
//#define WEMOS_D1_TARPUNA_SHIELD
<<<<<<< HEAD
//#define MAGICHOME_LED_CONTROLLER_23
//#define GIZWITS_WITTY_CLOUD
=======
>>>>>>> ed0232f9

//--------------------------------------------------------------------------------
// Features (values below are non-default values)
//--------------------------------------------------------------------------------

//#define ALEXA_SUPPORT          0
//#define BROKER_SUPPORT         0
//#define DEBUG_SERIAL_SUPPORT   0
//#define DEBUG_TELNET_SUPPORT   0
//#define DEBUG_UDP_SUPPORT      1
//#define DOMOTICZ_SUPPORT       0
//#define HOMEASSISTANT_SUPPORT  0
//#define I2C_SUPPORT            1
//#define INFLUXDB_SUPPORT       1
//#define IR_SUPPORT             1
//#define LLMNR_SUPPORT          1  // Only with Arduino Core 2.4.0
//#define MDNS_SERVER_SUPPORT    0
//#define MDNS_CLIENT_SUPPORT    1
//#define MQTT_SUPPORT           0
//#define NETBIOS_SUPPORT        1  // Only with Arduino Core 2.4.0
//#define NOFUSS_SUPPORT         1
//#define NTP_SUPPORT            0
//#define RF_SUPPORT             1
//#define SCHEDULER_SUPPORT      0
//#define SPIFFS_SUPPORT         1
//#define SSDP_SUPPORT           1
//#define TELNET_SUPPORT         0
//#define TERMINAL_SUPPORT       0
//#define THINGSPEAK_SUPPORT     0
//#define UART_MQTT_SUPPORT      1
//#define WEB_SUPPORT            0

//--------------------------------------------------------------------------------
// Sensors (values below are non-default values)
//--------------------------------------------------------------------------------

//#define ANALOG_SUPPORT         1
//#define GL55XX_SUPPORT         1
//#define BH1750_SUPPORT         1
//#define BMX280_SUPPORT         1
//#define DALLAS_SUPPORT         1
//#define DHT_SUPPORT            1
//#define DIGITAL_SUPPORT        1
//#define ECH1560_SUPPORT        1
//#define EMON_ADC121_SUPPORT    1
//#define EMON_ADS1X15_SUPPORT   1
//#define EMON_ANALOG_SUPPORT    1
//#define EVENTS_SUPPORT         1
//#define HLW8012_SUPPORT        1
//#define MHZ19_SUPPORT          1
//#define PMSX003_SUPPORT        1
//#define SHT3X_I2C_SUPPORT      1
//#define SI7021_SUPPORT         1
//#define V9261F_SUPPORT         1<|MERGE_RESOLUTION|>--- conflicted
+++ resolved
@@ -60,11 +60,7 @@
 //#define ARILUX_AL_LC11
 //#define ARILUX_AL_LC02
 //#define WEMOS_D1_TARPUNA_SHIELD
-<<<<<<< HEAD
-//#define MAGICHOME_LED_CONTROLLER_23
 //#define GIZWITS_WITTY_CLOUD
-=======
->>>>>>> ed0232f9
 
 //--------------------------------------------------------------------------------
 // Features (values below are non-default values)
@@ -102,7 +98,6 @@
 //--------------------------------------------------------------------------------
 
 //#define ANALOG_SUPPORT         1
-//#define GL55XX_SUPPORT         1
 //#define BH1750_SUPPORT         1
 //#define BMX280_SUPPORT         1
 //#define DALLAS_SUPPORT         1
