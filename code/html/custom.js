var websock;
var password = false;
var maxNetworks;
var host;
var port;
var useWhite = false;

// http://www.the-art-of-web.com/javascript/validate-password/
function checkPassword(str) {
    // at least one number, one lowercase and one uppercase letter
    // at least eight characters that are letters, numbers or the underscore
    var re = /^(?=.*\d)(?=.*[a-z])(?=.*[A-Z])\w{8,}$/;
    return re.test(str);
}

function validateForm(form) {

    // password
    var adminPass1 = $("input[name='adminPass1']", form).val();
    if (adminPass1.length > 0 && !checkPassword(adminPass1)) {
        alert("The password you have entered is not valid, it must have at least 8 characters, 1 lower and 1 uppercase and 1 number!");
        return false;
    }

    var adminPass2 = $("input[name='adminPass2']", form).val();
    if (adminPass1 != adminPass2) {
        alert("Passwords are different!");
        return false;
    }

    return true;

}

function doUpdate() {
    var form = $("#formSave");
    if (validateForm(form)) {
        var data = form.serializeArray();
        delete(data['filename']);
        websock.send(JSON.stringify({'config': data}));
        $(".powExpected").val(0);
        $("input[name='powExpectedReset']")
            .prop("checked", false)
            .iphoneStyle("refresh");
    }
    return false;
}

function doUpgrade() {

    var contents = $("input[name='upgrade']")[0].files[0];
    if (typeof contents == 'undefined') {
        alert("First you have to select a file from your computer.");
        return false;
    }
    var filename = $("input[name='upgrade']").val().split('\\').pop();

    var data = new FormData();
    data.append('upgrade', contents, filename);

    $.ajax({

        // Your server script to process the upload
        url: 'http://' + host + ':' + port + '/upgrade',
        type: 'POST',

        // Form data
        data: data,

        // Tell jQuery not to process data or worry about content-type
        // You *must* include these options!
        cache: false,
        contentType: false,
        processData: false,

        success: function(data, text) {
            $("#upgrade-progress").hide();
            if (data == 'OK') {
                alert("Firmware image uploaded, board rebooting. This page will be refreshed in 5 seconds.");
                setTimeout(function() {
                    window.location = "/";
                }, 5000);
            } else {
                alert("There was an error trying to upload the new image, please try again.");
            }
        },

        // Custom XMLHttpRequest
        xhr: function() {
            $("#upgrade-progress").show();
            var myXhr = $.ajaxSettings.xhr();
            if (myXhr.upload) {
                // For handling the progress of the upload
                myXhr.upload.addEventListener('progress', function(e) {
                    if (e.lengthComputable) {
                        $('progress').attr({ value: e.loaded, max: e.total });
                    }
                } , false);
            }
            return myXhr;
        },

    });

    return false;

}

function doUpdatePassword() {
    var form = $("#formPassword");
    if (validateForm(form)) {
        var data = form.serializeArray();
        websock.send(JSON.stringify({'config': data}));
    }
    return false;
}

function doReset() {
    var response = window.confirm("Are you sure you want to reset the device?");
    if (response == false) return false;
    websock.send(JSON.stringify({'action': 'reset'}));
    return false;
}

function doReconnect() {
    var response = window.confirm("Are you sure you want to disconnect from the current WIFI network?");
    if (response == false) return false;
    websock.send(JSON.stringify({'action': 'reconnect'}));
    return false;
}

function doToggle(element, value) {
    var relayID = parseInt(element.attr("data"));
    websock.send(JSON.stringify({'action': 'relay', 'data': { 'id': relayID, 'status': value ? 1 : 0 }}));
    return false;
}

function backupSettings() {
    document.getElementById('downloader').src = 'http://' + host + ':' + port + '/config';
    return false;
}

function onFileUpload(event) {

    var inputFiles = this.files;
    if (inputFiles == undefined || inputFiles.length == 0) return false;
    var inputFile = inputFiles[0];
    this.value = "";

    var response = window.confirm("Previous settings will be overwritten. Are you sure you want to restore this settings?");
    if (response == false) return false;

    var reader = new FileReader();
    reader.onload = function(e) {
        var data = getJson(e.target.result);
        if (data) {
            websock.send(JSON.stringify({'action': 'restore', 'data': data}));
        } else {
            alert("The file is not a configuration backup or is corrupted");
        }
    };
    reader.readAsText(inputFile);

    return false;

}

function restoreSettings() {
    if (typeof window.FileReader !== 'function') {
        alert("The file API isn't supported on this browser yet.");
    } else {
        $("#uploader").click();
    }
    return false;
}

function randomString(length, chars) {
    var mask = '';
    if (chars.indexOf('a') > -1) mask += 'abcdefghijklmnopqrstuvwxyz';
    if (chars.indexOf('A') > -1) mask += 'ABCDEFGHIJKLMNOPQRSTUVWXYZ';
    if (chars.indexOf('#') > -1) mask += '0123456789';
    if (chars.indexOf('@') > -1) mask += 'ABCDEF';
    if (chars.indexOf('!') > -1) mask += '~`!@#$%^&*()_+-={}[]:";\'<>?,./|\\';
    var result = '';
    for (var i = length; i > 0; --i) result += mask[Math.round(Math.random() * (mask.length - 1))];
    return result;
}

function doGenerateAPIKey() {
    var apikey = randomString(16, '@#');
    $("input[name=\"apiKey\"]").val(apikey);
    return false;
}

function showPanel() {
    $(".panel").hide();
    $("#" + $(this).attr("data")).show();
    if ($("#layout").hasClass('active')) toggleMenu();
    $("input[type='checkbox']").iphoneStyle("calculateDimensions").iphoneStyle("refresh");
};

function toggleMenu() {
    $("#layout").toggleClass('active');
    $("#menu").toggleClass('active');
    $("#menuLink").toggleClass('active');
}

function createRelays(count) {

    var current = $("#relays > div").length;
    if (current > 0) return;

    var template = $("#relayTemplate .pure-g")[0];
    for (var relayID=0; relayID<count; relayID++) {
        var line = $(template).clone();
        $(line).find("input").each(function() {
            $(this).attr("data", relayID);
        });
        if (count > 1) $(".relay_id", line).html(" " + (relayID+1));
        line.appendTo("#relays");
        $(":checkbox", line).iphoneStyle({
            onChange: doToggle,
            resizeContainer: true,
            resizeHandle: true,
            checkedLabel: 'ON',
            uncheckedLabel: 'OFF'
        });

    }

}

function createIdxs(count) {

    var current = $("#idxs > div").length;
    if (current > 0) return;

    var template = $("#idxTemplate .pure-g")[0];
    for (var id=0; id<count; id++) {
        var line = $(template).clone();
        $(line).find("input").each(function() {
            $(this).attr("data", id).attr("tabindex", 40+id);
        });
        if (count > 1) $(".id", line).html(" " + id);
        line.appendTo("#idxs");
    }

}

function delNetwork() {
    var parent = $(this).parents(".pure-g");
    $(parent).remove();
}

function moreNetwork() {
    var parent = $(this).parents(".pure-g");
    $("div.more", parent).toggle();
}

function addNetwork() {

    var numNetworks = $("#networks > div").length;
    if (numNetworks >= maxNetworks) {
        alert("Max number of networks reached");
        return;
    }

    var tabindex = 200 + numNetworks * 10;
    var template = $("#networkTemplate").children();
    var line = $(template).clone();
    $(line).find("input").each(function() {
        $(this).attr("tabindex", tabindex++);
    });
    $(line).find(".button-del-network").on('click', delNetwork);
    $(line).find(".button-more-network").on('click', moreNetwork);
    line.appendTo("#networks");

    return line;

}

<<<<<<< HEAD
function initColor() {

    // check if already initialized
    var done = $("#colors > div").length;
    if (done > 0) return;

    // add template
    var template = $("#colorTemplate").children();
    var line = $(template).clone();
    line.appendTo("#colors");

    // init color wheel
    $('input[name="color"]').wheelColorPicker({
        sliders: 'wrgbp'
    }).on('sliderup', function() {
        var value = $(this).wheelColorPicker('getValue', 'css');
        websock.send(JSON.stringify({'action': 'color', 'data' : value}));
    });

    // init bright slider
    noUiSlider.create($("#brightness").get(0), {
		start: 255,
		connect: [true, false],
        tooltips: true,
        format: {
            to: function (value) { return parseInt(value); },
            from: function (value) { return value; }
        },
		orientation: "horizontal",
		range: { 'min': 0, 'max': 255}
	}).on("change", function() {
        var value = parseInt(this.get());
        websock.send(JSON.stringify({'action': 'brightness', 'data' : value}));
    });

}

function initChannels(num) {

    // check if already initialized
    var done = $("#channels > div").length > 0;
    if (done) return;

    // does it have color channels?
    var colors = $("#colors > div").length > 0;

    // calculate channels to create
    var max = num;
    if (colors) {
        max = num % 3;
        if ((max > 0) & useWhite) max--;
    }
    var start = num - max;

    // add templates
    var template = $("#channelTemplate").children();
    for (var i=0; i<max; i++) {

        var channel_id = start + i;
        var line = $(template).clone();
        $(".slider", line).attr("data", channel_id);
        $("label", line).html("Channel " + (channel_id + 1));

        noUiSlider.create($(".slider", line).get(0), {
    		start: 0,
    		connect: [true, false],
            tooltips: true,
            format: {
                to: function (value) { return parseInt(value); },
                from: function (value) { return value; }
            },
    		orientation: "horizontal",
    		range: { 'min': 0, 'max': 255 }
    	}).on("change", function() {
            var id = $(this.target).attr("data");
            var value = parseInt(this.get());
            websock.send(JSON.stringify({'action': 'channel', 'data': { 'id': id, 'value': value }}));
        });

        line.appendTo("#channels");

    }

=======
function addRfbNode() {

    var numNodes = $("#rfbNodes > fieldset").length;

    var template = $("#rfbNodeTemplate").children();
    var line = $(template).clone();
    var status = true;
    $("span", line).html(numNodes+1);
    $(line).find("input").each(function() {
        $(this).attr("data_id", numNodes);
        $(this).attr("data_status", status ? 1 : 0);
        status = !status;
    });
    $(line).find(".button-rfb-learn").on('click', rfbLearn);
    $(line).find(".button-rfb-forget").on('click', rfbForget);
    $(line).find(".button-rfb-send").on('click', rfbSend);
    line.appendTo("#rfbNodes");

    return line;
}

function rfbLearn() {
    var parent = $(this).parents(".pure-g");
    var input = $("input", parent);
    websock.send(JSON.stringify({'action': 'rfblearn', 'data' : {'id' : input.attr("data_id"), 'status': input.attr("data_status")}}));
}

function rfbForget() {
    var parent = $(this).parents(".pure-g");
    var input = $("input", parent);
    websock.send(JSON.stringify({'action': 'rfbforget', 'data' : {'id' : input.attr("data_id"), 'status': input.attr("data_status")}}));
}

function rfbSend() {
    var parent = $(this).parents(".pure-g");
    var input = $("input", parent);
    websock.send(JSON.stringify({'action': 'rfbsend', 'data' : {'id' : input.attr("data_id"), 'status': input.attr("data_status"), 'data': input.val()}}));
>>>>>>> 068d1a90
}

function forgetCredentials() {
    $.ajax({
        'method': 'GET',
        'url': '/',
        'async': false,
        'username': "logmeout",
        'password': "123456",
        'headers': { "Authorization": "Basic xxx" }
    }).done(function(data) {
        return false;
        // If we don't get an error, we actually got an error as we expect an 401!
    }).fail(function(){
        // We expect to get an 401 Unauthorized error! In this case we are successfully
        // logged out and we redirect the user.
        return true;
    });
}

function processData(data) {

    // title
    if ("app" in data) {
        var title = data.app;
		if ("version" in data) {
			title = title + " " + data.version;
		}
        $(".pure-menu-heading").html(title);
        if ("hostname" in data) {
            title = data.hostname + " - " + title;
        }
        document.title = title;
    }

    Object.keys(data).forEach(function(key) {

        // Web Modes
        if (key == "webMode") {
            password = data.webMode == 1;
            $("#layout").toggle(data.webMode == 0);
            $("#password").toggle(data.webMode == 1);
            $("#credentials").hide();
        }

        // Actions
        if (key == "action") {

            if (data.action == "reload") {
                if (password) forgetCredentials();
                setTimeout(function() {
                    window.location = "/";
                }, 1000);
            }

            if (data.action == "rfbLearn") {
                // Nothing to do?
            }

            if (data.action == "rfbTimeout") {
                // Nothing to do?
            }

            return;

        }

        if (key == "rfbCount") {
            for (var i=0; i<data.rfbCount; i++) addRfbNode();
            return;
        }

        if (key == "rfb") {
            var nodes = data.rfb;
            for (var i in nodes) {
                var node = nodes[i];
                var element = $("input[name=rfbcode][data_id=" + node["id"] + "][data_status=" + node["status"] + "]");
                if (element.length) element.val(node["data"]);
            }
            return;
        }

        if (key == "color") {
            initColor();
            $("input[name='color']").wheelColorPicker('setValue', data[key], true);
            return;
        }

        if (key == "brightness") {
            var slider = $("#brightness");
            if (slider.length) slider.get(0).noUiSlider.set(data[key]);
            return;
        }

        if (key == "channels") {
            var len = data[key].length;
            initChannels(len);
            for (var i=0; i<len; i++) {
                var slider = $("div.channels[data=" + i + "]");
                if (slider.length) slider.get(0).noUiSlider.set(data[key][i]);
            }
            return;
        }

        if (key == "useWhite") {
            useWhite = data[key];
        }

        if (key == "maxNetworks") {
            maxNetworks = parseInt(data.maxNetworks);
            return;
        }

        // Wifi
        if (key == "wifi") {

            var networks = data.wifi;

            for (var i in networks) {

                // add a new row
                var line = addNetwork();

                // fill in the blanks
                var wifi = data.wifi[i];
                Object.keys(wifi).forEach(function(key) {
                    var element = $("input[name=" + key + "]", line);
                    if (element.length) element.val(wifi[key]);
                });

            }

            return;

        }

        // Relay status
        if (key == "relayStatus") {

            var relays = data.relayStatus;
            createRelays(relays.length);

            for (var relayID in relays) {
                var element = $(".relayStatus[data=" + relayID + "]");
                if (element.length > 0) {
                    element
                        .prop("checked", relays[relayID])
                        .iphoneStyle("refresh");
                }
            }

            return;

        }

        // Domoticz
        if (key == "dczRelayIdx") {
            var idxs = data.dczRelayIdx;
            createIdxs(idxs.length);

            for (var i in idxs) {
                var element = $(".dczRelayIdx[data=" + i + "]");
                if (element.length > 0) element.val(idxs[i]);
            }

            return;
        }


        // Messages
        if (key == "message") {
            window.alert(data.message);
            return;
        }

        // Enable options
        if (key.endsWith("Visible")) {
            var module = key.slice(0,-7);
            $(".module-" + module).show();
            return;
        }

        // Pre-process
        if (key == "network") {
            data.network = data.network.toUpperCase();
        }
        if (key == "mqttStatus") {
            data.mqttStatus = data.mqttStatus ? "CONNECTED" : "NOT CONNECTED";
        }
        if (key == "ntpStatus") {
            data.ntpStatus = data.ntpStatus ? "SYNC'D" : "NOT SYNC'D";
        }
        if (key == "tmpUnits") {
            $("span#tmpUnit").html(data[key] == 1 ? "ºF" : "ºC");
        }

        // Look for INPUTs
        var element = $("input[name=" + key + "]");
        if (element.length > 0) {
            if (element.attr('type') == 'checkbox') {
                element
                    .prop("checked", data[key])
                    .iphoneStyle("refresh");
            } else if (element.attr('type') == 'radio') {
                element.val([data[key]]);
            } else {
                var pre = element.attr("pre") || "";
                var post = element.attr("post") || "";
                element.val(pre + data[key] + post);
            }
            return;
        }

        // Look for SPANs
        var element = $("span[name=" + key + "]");
        if (element.length > 0) {
            var pre = element.attr("pre") || "";
            var post = element.attr("post") || "";
            element.html(pre + data[key] + post);
            return;
        }

        // Look for SELECTs
        var element = $("select[name=" + key + "]");
        if (element.length > 0) {
            element.val(data[key]);
            return;
        }

    });

    // Auto generate an APIKey if none defined yet
    if ($("input[name='apiKey']").val() == "") {
        doGenerateAPIKey();
    }

}

function getJson(str) {
    try {
        return JSON.parse(str);
    } catch (e) {
        return false;
    }
}

function connect(h, p) {

    if (typeof h === 'undefined') {
        h = window.location.hostname;
    }
    if (typeof p === 'undefined') {
        p = location.port;
    }
    host = h;
    port = p;

    if (websock) websock.close();
    websock = new WebSocket('ws://' + host + ':' + port + '/ws');
    websock.onopen = function(evt) {
        console.log("Connected");
    };
    websock.onclose = function(evt) {
        console.log("Disconnected");
    };
    websock.onerror = function(evt) {
        console.log("Error: ", evt);
    };
    websock.onmessage = function(evt) {
        var data = getJson(evt.data);
        if (data) processData(data);
    };
}

function init() {

    $("#menuLink").on('click', toggleMenu);
    $(".button-update").on('click', doUpdate);
    $(".button-update-password").on('click', doUpdatePassword);
    $(".button-reset").on('click', doReset);
    $(".button-reconnect").on('click', doReconnect);
    $(".button-settings-backup").on('click', backupSettings);
    $(".button-settings-restore").on('click', restoreSettings);
    $('#uploader').on('change', onFileUpload);
    $(".button-apikey").on('click', doGenerateAPIKey);
    $(".button-upgrade").on('click', doUpgrade);
    $(".button-upgrade-browse").on('click', function() {
        $("input[name='upgrade']")[0].click();
        return false;
    });
    $("input[name='upgrade']").change(function (){
        var fileName = $(this).val();
        $("input[name='filename']").val(fileName.replace(/^.*[\\\/]/, ''));
    });
    $('progress').attr({ value: 0, max: 100 });
    $(".pure-menu-link").on('click', showPanel);
    $(".button-add-network").on('click', function() {
        $("div.more", addNetwork()).toggle();
    });

    var host = window.location.hostname;
    var port = location.port;

    $.ajax({
        'method': 'GET',
        'url': 'http://' + host + ':' + port + '/auth'
    }).done(function(data) {
        connect();
    }).fail(function(){
        $("#credentials").show();
    });

}

$(init);<|MERGE_RESOLUTION|>--- conflicted
+++ resolved
@@ -279,7 +279,6 @@
 
 }
 
-<<<<<<< HEAD
 function initColor() {
 
     // check if already initialized
@@ -363,7 +362,6 @@
 
     }
 
-=======
 function addRfbNode() {
 
     var numNodes = $("#rfbNodes > fieldset").length;
@@ -401,7 +399,6 @@
     var parent = $(this).parents(".pure-g");
     var input = $("input", parent);
     websock.send(JSON.stringify({'action': 'rfbsend', 'data' : {'id' : input.attr("data_id"), 'status': input.attr("data_status"), 'data': input.val()}}));
->>>>>>> 068d1a90
 }
 
 function forgetCredentials() {
